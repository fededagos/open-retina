--- conflicted
+++ resolved
@@ -53,14 +53,8 @@
     parser.add_argument(
         "--time_steps_stimulus",
         type=int,
-<<<<<<< HEAD
-        default=None,
-        help="Stimulus shape: color_channels, time_dim, height, width"
-        "If not provided will be inferred from the filename",
-=======
         default=50,
         help="The time steps used in the stimulus to optimize",
->>>>>>> 4765763d
     )
     parser.add_argument(
         "--image_file_format", type=str, default="jpg", help="File format to save the visualization plots in"
@@ -117,12 +111,8 @@
     device: str,
     model_id: int,
     is_hoefling_ensemble_model: bool,
-<<<<<<< HEAD
-    stimulus_shape: tuple[int, ...] | None,
     image_file_format: str,
-=======
     time_steps_stimulus: int,
->>>>>>> 4765763d
 ) -> None:
     model = load_model(
         model_path,
@@ -167,13 +157,9 @@
         print(f"Reset response reduce for layer {layer_name} to: {response_reducer}")
         for channel_id in range(num_channels):
             print(f"Optimizing {layer_name=} {channel_id=}")
-<<<<<<< HEAD
             stimulus = torch.randn(stimulus_shape, requires_grad=True, device=device)
             stimulus.data = stimulus_postprocessor.process(stimulus.data * 0.1)
-=======
-            stimulus = torch.randn(stimulus_shape, requires_grad=True, device=device)  # type: ignore
-            stimulus.data = stimulus_postprocessor.process(stimulus.data)
->>>>>>> 4765763d
+
             inner_neuron_objective.set_layer_channel(layer_name, channel_id)
 
             try:
