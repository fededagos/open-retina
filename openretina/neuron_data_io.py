import pickle
import warnings
from collections import defaultdict, namedtuple
from copy import deepcopy
from typing import Dict, List, Literal, Optional, no_type_check

import numpy as np
import torch
from jaxtyping import Float
from tqdm.auto import tqdm

from .hoefling_2024.constants import RGC_GROUP_NAMES_DICT, STIMULI_IDS

SingleNeuronInfoStruct = namedtuple(
    "SingleNeuronInfoStruct",
    [
        "neuron_id",  # identifier of the neuron
        "neuron_position",  # position in the tensor containing all responses of the session in the neural network
        "session_id",  # session_id passed to the neural network
        "roi_size",  # size of the neuron measured experimentally
        "celltype",  # Celltype according to an automatic classifier trained on labels following Baden (2016)
        "celltype_confidences",  # Confidences of the classifier for each celltype (celltype == confidence.argmax() + 1)
        "training_mean",  # Mean firing rate estimated on the training corpus
        "training_std",  # Standard deviation of firing rate estimated on the training corpus
    ],
    defaults=["None", -1, "None", -1, -1, np.zeros((46,)), 0.0, 1.0],
)


class NeuronGroupMembersStore:
    """Store all member of each neuron group in a dictionary and splits them in a train and test set"""

    def __init__(
        self,
        key,
        train_ratio: float = 0.8,
        validation_ratio: float = 0.1,
    ):
        self._all_neurons: List[SingleNeuronInfoStruct] = []
        self._group_to_neuron_dict: Dict[int, List[SingleNeuronInfoStruct]] = defaultdict(list)
        self._selection_keys = key
        self._train_ratio = train_ratio
        self._validation_ratio = validation_ratio

    def initialize_groups(self, neuron_list: List[SingleNeuronInfoStruct]):
        for neuron_struct in neuron_list:
            self._group_to_neuron_dict[neuron_struct.celltype].append(neuron_struct)
        self._all_neurons = neuron_list

    def reset(self):
        self._all_neurons = []
        self._group_to_neuron_dict = defaultdict(list)

    # Load and save functions were proposed by gpt, unsure if they work in all situations
    def save_to_file(self, file_path: str):
        with open(file_path, "wb") as f:
            pickle.dump(self.__dict__, f)

    @classmethod
    def load_from_file(cls, file_path: str):
        with open(file_path, "rb") as f:
            obj_dict = pickle.load(f)
        obj = cls.__new__(cls)
        obj.__dict__.update(obj_dict)
        return obj

    def estimate_mean_and_variance_on_training_data(
        self, dataloader_dict: Dict[str, torch.utils.data.dataloader.DataLoader]
    ) -> None:
        new_neuron_list: List[SingleNeuronInfoStruct] = []
        for session_id, dataloader in dataloader_dict.items():
            batches_targets = torch.concat([x.targets for x in dataloader], dim=0)
            targets = torch.concat(list(batches_targets), dim=0)
            means = targets.mean(dim=0)
            targets_centered = targets - means
            std = targets_centered.std(dim=0)

            neurons_in_session = {
                neuron_info.neuron_position: neuron_info
                for neuron_info in self._all_neurons
                if neuron_info.session_id == session_id
            }
            target_neurons = targets.shape[0]
            for pos in range(target_neurons):
                if pos in neurons_in_session:
                    old_neuron = neurons_in_session[pos]
                    neuron = SingleNeuronInfoStruct(
                        neuron_id=old_neuron.neuron_id,
                        neuron_position=old_neuron.neuron_position,
                        session_id=old_neuron.session_id,
                        roi_size=old_neuron.roi_size,
                        celltype=old_neuron.celltype,
                        training_mean=means[pos].item(),
                        training_std=std[pos].item(),
                        celltype_confidences=old_neuron.celltype_confidences,
                    )
                    new_neuron_list.append(neuron)

        diff_neurons = {n.neuron_id for n in self._all_neurons} - {n.neuron_id for n in new_neuron_list}
        if len(diff_neurons) > 0:
            raise ValueError(f"Could not find mean and std for {len(diff_neurons)} neurons")
        self.reset()
        self.initialize_groups(new_neuron_list)

    def get_training_samples_for_group(
        self,
        group_id: int,
        min_confidence: float = 0.0,
        min_neurons_per_group: int = 1,
    ) -> List[SingleNeuronInfoStruct]:
        neuron_list = self._group_to_neuron_dict[group_id]
        max_id = int(len(neuron_list) * self._train_ratio)
        neuron_list = neuron_list[:max_id]
        neuron_list_filtered = [n for n in neuron_list if n.celltype_confidences.max() > min_confidence]
        if len(neuron_list_filtered) < min_neurons_per_group:
            neuron_list_filtered = []
        return neuron_list_filtered

    def get_validation_samples_for_group(
        self, group_id: int, min_confidence: float = 0.0
    ) -> List[SingleNeuronInfoStruct]:
        neuron_struct_list = self._group_to_neuron_dict[group_id]
        min_id = int(len(neuron_struct_list) * self._train_ratio)
        max_id = int(len(neuron_struct_list) * (self._train_ratio + self._validation_ratio))
        neuron_struct_list = neuron_struct_list[min_id:max_id]
        neuron_struct_list = [n for n in neuron_struct_list if n.celltype_confidences.max() > min_confidence]
        return neuron_struct_list

    def get_test_samples_for_group(self, group_id: int, min_confidence: float = 0.0) -> List[SingleNeuronInfoStruct]:
        neuron_struct_list = self._group_to_neuron_dict[group_id]
        min_id = int(len(neuron_struct_list) * (self._train_ratio + self._validation_ratio))
        neuron_struct_list = neuron_struct_list[min_id:]
        neuron_struct_list = [n for n in neuron_struct_list if n.celltype_confidences.max() > min_confidence]
        return neuron_struct_list

    def get_all_training_samples(
        self,
        list_of_ids: List[int],
        min_confidence: float = 0.0,
        min_neurons_per_group: int = 1,
    ) -> List[SingleNeuronInfoStruct]:
        training_samples = sum(
            (
                self.get_training_samples_for_group(
                    group_id,
                    min_confidence=min_confidence,
                    min_neurons_per_group=min_neurons_per_group,
                )
                for group_id in list_of_ids
            ),
            [],
        )
        return training_samples

    def get_all_validation_samples(
        self, list_of_ids: List[int], min_confidence: float = 0.0
    ) -> List[SingleNeuronInfoStruct]:
        valid_samples = sum(
            (
                self.get_validation_samples_for_group(group_id, min_confidence=min_confidence)
                for group_id in list_of_ids
            ),
            [],
        )
        return valid_samples

    def get_all_test_samples(self, list_of_ids: List[int], min_confidence: float = 0.0) -> List[SingleNeuronInfoStruct]:
        test_samples = sum(
            (self.get_test_samples_for_group(group_id, min_confidence=min_confidence) for group_id in list_of_ids),
            [],
        )
        return test_samples

    def __str__(self):
        summary_ar = ["Train / Test number of neurons per group"]
        for group_id in range(1, 47):
            train_samples = self.get_training_samples_for_group(group_id)
            valid_samples = self.get_validation_samples_for_group(group_id)
            test_samples = self.get_test_samples_for_group(group_id)
            summary_ar.append(
                f"Group id {group_id} ({RGC_GROUP_NAMES_DICT[group_id]}): "
                f"{len(train_samples)} / {len(valid_samples)} / {len(test_samples)}"
            )
        return "\n".join(summary_ar)

    def __repr__(self):
        return self.__str__()


class NeuronData:
    def __init__(
        self,
        responses_final: Float[np.ndarray, "n_neurons n_timepoints"] | dict,  # noqa
        stim_id: Literal[5, 2, 1, "salamander_natural"],
        val_clip_idx: Optional[List[int]],
        num_clips: Optional[int],
        clip_length: Optional[int],
        roi_mask: Optional[Float[np.ndarray, "64 64"]] = None,  # noqa
        roi_ids: Optional[Float[np.ndarray, "n_neurons"]] = None,  # noqa
        traces: Optional[Float[np.ndarray, "n_neurons n_timepoints"]] = None,  # noqa
        tracestimes: Optional[Float[np.ndarray, "n_timepoints"]] = None,  # noqa
        scan_sequence_idx: Optional[int] = None,
        random_sequences: Optional[Float[np.ndarray, "n_clips n_sequences"]] = None,  # noqa
        eye: Optional[Literal["left", "right"]] = None,
        group_assignment: Optional[Float[np.ndarray, "n_neurons"]] = None,  # noqa
        key: Optional[dict] = None,
        use_base_sequence: Optional[bool] = False,
        **kwargs,
    ):
        """
        Initialize the NeuronData object.
        Boilerplate class to store neuron data. Added for backwards compatibility with Hoefling et al., 2022.

        Args:
            eye (str): The eye from which the neuron data is recorded.
            group_assignment (Float[np.ndarray, "n_neurons"]): The group assignment of neurons.
            key (dict): The key information for the neuron data,
                        includes date, exp_num, experimenter, field_id, stim_id.
            responses_final (Float[np.ndarray, "n_neurons n_timepoints"]) or
                dictionary with train and test responses of similar structure: The responses of neurons.
            roi_coords (Float[np.ndarray, "n_neurons 2"]): The coordinates of regions of interest (ROIs).
            roi_ids (Float[np.ndarray, "n_neurons"]): The IDs of regions of interest (ROIs).
            scan_sequence_idx (int): The index of the scan sequence.
            stim_id (int): The ID of the stimulus. 5 is mouse natural scenes.
            traces: The traces of the neuron data.
            tracestimes: The timestamps of the traces.
            random_sequences (Float[np.ndarray, "n_clips n_sequences"]): The random sequences of clips.
            val_clip_idx (List[int]): The indices of validation clips.
            num_clips (int): The number of clips.
            clip_length (int): The length of each clip.
            use_base_sequence (bool): Whether to re-order all training responses to use the same "base" sequence.
        """
        self.neural_responses = responses_final

        self.num_neurons = (
            self.neural_responses["train"].shape[0]
            if isinstance(self.neural_responses, dict)
            else self.neural_responses.shape[0]
        )

        self.eye = eye if eye is not None else "right"
        self.group_assignment = group_assignment
        self.key = key
        self.roi_ids = roi_ids
        self.roi_coords = (
<<<<<<< HEAD
            torch.tensor(self.transform_roi_mask(roi_mask), dtype=torch.float32) if roi_mask is not None else None
=======
            np.array(self.transform_roi_mask(roi_mask), dtype=np.float32) if roi_mask is not None else None
>>>>>>> 0607d1f6
        )
        self.scan_sequence_idx = scan_sequence_idx
        self.stim_id = stim_id
        self.traces = traces
        self.tracestimes = tracestimes
        self.clip_length = clip_length
        self.num_clips = num_clips
        self.random_sequences = random_sequences if random_sequences is not None else np.array([])
<<<<<<< HEAD
        self.val_clip_idx = val_clip_idx
=======
>>>>>>> 0607d1f6
        self.use_base_sequence = use_base_sequence

    # this has to become a regular method in the future!
    @property
    def response_dict(self):
        if self.stim_id == "salamander_natural":
            # Transpose the responses to have the shape (n_timepoints, n_neurons)
            self.responses_test = self.neural_responses["test"].T
            self.responses_train_and_val = self.neural_responses["train"].T
            self.test_responses_by_trial = []

        elif self.stim_id in [1, 2]:
            # Chirp and moving bar
            self.responses_test = np.nan
            self.test_responses_by_trial = np.nan

            self.responses_val = np.nan

            self.responses_train = self.neural_responses.T

        else:
<<<<<<< HEAD
=======
            assert self.clip_length is not None, "Clip length must be provided for natural scenes"
            assert self.num_clips is not None, "Number of clips must be provided for natural scenes"
            assert self.val_clip_idx is not None, "Validation clip indices must be provided for natural scenes"

>>>>>>> 0607d1f6
            self.responses_test = np.zeros((5 * self.clip_length, self.num_neurons))
            self.responses_train_and_val = np.zeros((self.num_clips * self.clip_length, self.num_neurons))

            self.test_responses_by_trial = []

            # Note: the hardcoded indices are the location of test clips in Hoefling 2024
            for roi in range(self.num_neurons):
                tmp = np.vstack(
                    (
                        self.neural_responses[roi, : 5 * self.clip_length],
                        self.neural_responses[roi, 59 * self.clip_length : 64 * self.clip_length],
                        self.neural_responses[roi, 118 * self.clip_length :],
                    )
                )
                self.test_responses_by_trial.append(tmp)
                self.responses_test[:, roi] = np.mean(tmp, 0)
                self.responses_train_and_val[:, roi] = np.concatenate(
                    (
                        self.neural_responses[roi, 5 * self.clip_length : 59 * self.clip_length],
                        self.neural_responses[roi, 64 * self.clip_length : 118 * self.clip_length],
                    )
                )
            self.test_responses_by_trial = np.asarray(self.test_responses_by_trial)

        if self.stim_id in [5, "salamander_natural"]:
            self.compute_validation_responses()

        return {
            "train": torch.tensor(self.responses_train).to(torch.float),
            "validation": torch.tensor(self.responses_val).to(torch.float),
            "test": {
                "avg": torch.tensor(self.responses_test).to(torch.float),
                "by_trial": torch.tensor(self.test_responses_by_trial),
            },
        }

<<<<<<< HEAD
=======
    @no_type_check
>>>>>>> 0607d1f6
    def compute_validation_responses(self) -> None:
        movie_ordering = (
            np.arange(self.num_clips)
            if (len(self.random_sequences) == 0 or self.scan_sequence_idx is None)
            else self.random_sequences[:, self.scan_sequence_idx]
        )

        # Initialise validation responses

        base_movie_sorting = np.argsort(movie_ordering)

        validation_mask = np.ones_like(self.responses_train_and_val, dtype=bool)
        self.responses_val = np.zeros([len(self.val_clip_idx) * self.clip_length, self.num_neurons])

        # Compute validation responses and remove sections from training responses

        for i, ind1 in enumerate(self.val_clip_idx):
            grab_index = base_movie_sorting[ind1]
            self.responses_val[i * self.clip_length : (i + 1) * self.clip_length, :] = self.responses_train_and_val[
                grab_index * self.clip_length : (grab_index + 1) * self.clip_length,
                :,
            ]
            validation_mask[
                (grab_index * self.clip_length) : (grab_index + 1) * self.clip_length,
                :,
            ] = False

        if self.use_base_sequence:
            # Reorder training responses to use the same "base" sequence, which follows the numbering of clips.
            # This way all training responses are wrt the same order of clips, which can be useful for some applications
<<<<<<< HEAD

=======
>>>>>>> 0607d1f6
            train_clip_idx = [i for i in range(self.num_clips) if i not in self.val_clip_idx]
            self.responses_train = np.zeros([len(train_clip_idx) * self.clip_length, self.num_neurons])
            for i, train_idx in enumerate(train_clip_idx):
                grab_index = base_movie_sorting[train_idx]
                self.responses_train[i * self.clip_length : (i + 1) * self.clip_length, :] = (
                    self.responses_train_and_val[
                        grab_index * self.clip_length : (grab_index + 1) * self.clip_length,
                        :,
                    ]
                )
        else:
            self.responses_train = self.responses_train_and_val[validation_mask].reshape(-1, self.num_neurons)

    def transform_roi_mask(self, roi_mask):
        roi_coords = np.zeros((len(self.roi_ids), 2))
        for i, roi_id in enumerate(self.roi_ids):
            single_roi_mask = np.zeros_like(roi_mask)
            single_roi_mask[roi_mask == -roi_id] = 1
            roi_coords[i] = self.roi2readout(single_roi_mask)
        return roi_coords

    def roi2readout(
        self,
        single_roi_mask,
        roi_mask_pixelsize=2,
        readout_mask_pixelsize=50,
        x_offset=2.75,
        y_offset=2.75,
    ):
        """
        Maps a roi mask of a single roi from recording coordinates to model
        readout coordinates
        :param single_roi_mask: 2d array with nonzero values indicating the pixels
                of the current roi
        :param roi_mask_pixelsize: size of a pixel in the roi mask in um
        :param readout_mask_pixelsize: size of a pixel in the readout mask in um
        :param x_offset: x offset indicating the start of the recording field in readout mask
        :param y_offset: y offset indicating the start of the recording field in readout mask
        :return:
        """
        pixel_factor = readout_mask_pixelsize / roi_mask_pixelsize
        y, x = np.nonzero(single_roi_mask)
        y_trans, x_trans = y / pixel_factor, x / pixel_factor
        y_trans += y_offset
        x_trans += x_offset
        x_trans = x_trans.mean()
        y_trans = y_trans.mean()
        coords = np.asarray(
            [
                self.map_to_range(max=8, val=y_trans),
                self.map_to_range(max=8, val=x_trans),
            ],
            dtype=np.float32,
        )
        return coords

    def map_to_range(self, max, val):
        val = val / max
        val = val - 0.5
        val = val * 2
        return val


def upsample_traces(
    triggertimes,
    traces,
    tracestimes,
    stim_id: int,
    target_fr: int = 30,
) -> np.ndarray:
    """
    Upsamples the traces based on the stimulus type.

    Args:
        triggertimes (list): List of trigger times.
        traces (list): List of traces.
        tracestimes (list): List of trace times.
        stim_id (int): Stimulus ID.
        stim_framerate (int, optional): Frame rate of the stimulus.
                                        Required for certain stimulus types like moving bar and chirp.
        target_fr (int, optional): Target frame rate for upsampling. Default is 30.

    Returns:
        numpy.ndarray: Upsampled responses.

    Raises:
        NotImplementedError: If the stimulus ID is not implemented.
    """
<<<<<<< HEAD
    if stim_id == 5:
        # Movie stimulus
        # 4.966666 is the time between triggers in the movie stimulus.
        # It is not exactly 5s because it is not a perfect world :)
        upsampled_triggertimes = _upsample_triggertimes(4.9666667, 5, triggertimes, target_fr)
    elif stim_id == 1:
=======
    if stim_id == 1:
>>>>>>> 0607d1f6
        # Chirp: each chirp has two triggers, one at the start and one 5s later, after a 2s OFF and 3s full field ON.
        # We need only the first trigger of each chirp for the upsampling.
        # 32.98999999 is the total chirp duration in seconds. Should be 33 but there is a small discrepancy
        chirp_starts = triggertimes[::2]
        upsampled_triggertimes = _upsample_triggertimes(32.98999999, 33, chirp_starts, target_fr)
    elif stim_id == 2:
        # Moving bar: each bar has one trigger at the start of the bar stim. Bar duration is 4s.
        # It is a bit more because each trigger has a duration of 3 frames at 60Hz, so around 50 ms.
        upsampled_triggertimes = _upsample_triggertimes(4.054001, 4.1, triggertimes, target_fr)
<<<<<<< HEAD
=======
    elif stim_id == 5:
        # Movie stimulus
        # 4.966666 is the time between triggers in the movie stimulus.
        # It is not exactly 5s because it is not a perfect world :)
        upsampled_triggertimes = _upsample_triggertimes(4.9666667, 5, triggertimes, target_fr)
>>>>>>> 0607d1f6
    else:
        raise NotImplementedError(f"Stimulus ID {stim_id} not implemented")

    upsampled_responses = np.zeros((traces.shape[0], len(upsampled_triggertimes)))
    for i in range(traces.shape[0]):
        upsampled_responses[i] = np.interp(upsampled_triggertimes, tracestimes[i].ravel(), traces[i].ravel())

    upsampled_responses = upsampled_responses / np.std(
        upsampled_responses, axis=1, keepdims=True
    )  # normalize response std

    return upsampled_responses


def _upsample_triggertimes(stim_empirical_duration, stim_theoretical_duration, triggertimes, target_fr):
    # upsample triggertimes to get 1 trigger per frame, (instead of just 1 trigger at the start of the sequence)
    upsampled_triggertimes = [
        np.linspace(t, t + stim_empirical_duration, round(stim_theoretical_duration * target_fr)) for t in triggertimes
    ]
    upsampled_triggertimes = np.concatenate(upsampled_triggertimes)

    return upsampled_triggertimes


<<<<<<< HEAD
def _apply_mask_to_field(data_dict, field, mask):
=======
def _apply_mask_to_field(data_dict: dict[str, dict], field: str, mask: Float[np.ndarray, " n_neurons"]) -> None:
>>>>>>> 0607d1f6
    """
    Apply a mask to a specific field in a data dictionary.

    Args:
        data_dict (dict): A dictionary containing data fields.
        field (str): The field in the data dictionary to apply the mask to.
<<<<<<< HEAD
        mask (np.ndarray): The mask to apply to the field.
=======
        mask (np.ndarray): The mask (assumed over neurons) to apply to each entry of the field.
>>>>>>> 0607d1f6

    Returns:
        None

    Raises:
        IndexError: If the mask index is out of bounds for the field data.

    Examples:
        _apply_mask_to_field(data_dict, 'field_name', mask)"""

    for key in data_dict[field].keys():
        if key in ["roi_mask", "roi_coords"]:
            continue
        if isinstance(data_dict[field][key], np.ndarray) and len(data_dict[field][key]) > 0:
            if len(data_dict[field][key].shape) == 1:
                data_dict[field][key] = data_dict[field][key][mask]
            elif len(data_dict[field][key].shape) == 2:
                if data_dict[field][key].shape[0] == mask.shape[0]:
<<<<<<< HEAD
                    data_dict[field][key] = data_dict[field][key][mask, :]
                else:
=======
                    # If neurons are in the first dimension of the target array
                    data_dict[field][key] = data_dict[field][key][mask, :]
                else:
                    # If neurons are in the second dimension of the target array
>>>>>>> 0607d1f6
                    data_dict[field][key] = data_dict[field][key][:, mask]
            else:
                raise IndexError(f"Index out of bounds for field {field} and key {key}.")


def _apply_qi_mask(data_dict, qi_types: list[str], qi_thresholds: list[float], logic="or"):
    """
    Applies quality thresholds as a mask to the data dictionary.

    Args:
        data_dict (dict): The data dictionary.
<<<<<<< HEAD
        qi_types (list): List of quality index types.
=======
        qi_types (list): List of quality index types. Supported types are 'd' and 'chirp', corresponding to the
                        quality indices for the direction selectivity and chirp responses, respectively.
>>>>>>> 0607d1f6
        qi_threshold (list): List of quality index thresholds.
        logic (str): The logic to combine different qi_types. Can be 'and' or 'or'. Default is 'and'.

    Returns:
        dict: The updated data dictionary.
    """
    new_data_dict = deepcopy(data_dict)

    if logic not in ["and", "or"]:
        raise ValueError("logic must be either 'and' or 'or'")
<<<<<<< HEAD
    assert len(qi_types) == len(qi_thresholds), "qi_types and qi_thresholds must have the same length"
=======
>>>>>>> 0607d1f6

    for field in new_data_dict.keys():
        masks = [
            new_data_dict[field][f"{qi_type}_qi"] >= qi_threshold
<<<<<<< HEAD
            for qi_type, qi_threshold in zip(qi_types, qi_thresholds)
=======
            for qi_type, qi_threshold in zip(qi_types, qi_thresholds, strict=True)
>>>>>>> 0607d1f6
        ]

        if logic == "and":
            combined_mask = np.logical_and.reduce(masks)
        else:  # logic == 'or'
            combined_mask = np.logical_or.reduce(masks)

        _apply_mask_to_field(new_data_dict, field, combined_mask)

    return _clean_up_empty_fields(new_data_dict)


def _clean_up_empty_fields(data_dict, check_field="group_assignment"):
    """
    Remove empty fields from the data dictionary.

    Args:
        data_dict (dict): The data dictionary.
        check_field (str, optional): The field to check for emptiness. Defaults to "group_assignment".

    Returns:
        dict: The updated data dictionary.
    """
    return {k: v for k, v in data_dict.items() if len(v[check_field]) > 0}


def _mask_by_cell_type(data_dict, cell_types: List[int] | int):
    if not isinstance(cell_types, list):
        if isinstance(cell_types, int):
            cell_types = [cell_types]
        else:
            raise ValueError("cell_types must be a list of integers")
    new_data_dict = deepcopy(data_dict)
    for field in new_data_dict.keys():
        mask = np.isin(new_data_dict[field]["group_assignment"], cell_types)
        _apply_mask_to_field(new_data_dict, field, mask)

    return _clean_up_empty_fields(new_data_dict)


def _mask_by_classifier_confidence(data_dict, min_confidence: float):
    new_data_dict = deepcopy(data_dict)
    for field in new_data_dict.keys():
        mask = new_data_dict[field]["group_confidences"].max(axis=1) >= min_confidence
        _apply_mask_to_field(new_data_dict, field, mask)

    return _clean_up_empty_fields(new_data_dict)


def make_final_responses(
    data_dict: dict,
    response_type: Literal["natural", "chirp", "mb"] = "natural",
    trace_type: Literal["spikes", "raw", "preprocessed", "detrended"] = "spikes",
    d_qi: Optional[float] = None,
    chirp_qi: Optional[float] = None,
    qi_logic: Literal["and", "or"] = "or",
    scale_traces: float = 1.0,
):
    """
    Converts inferred spikes into final responses by upsampling the traces.

    Args:
        data_dict (dict): A dictionary containing the data.
        response_type (str, optional): The type of response. Defaults to "natural".

    Returns:
        dict: The updated data dictionary with final responses.
    Raises:
        NotImplementedError: If the conversion is not yet implemented for the given response type.
    """

    new_data_dict = deepcopy(data_dict)

    stim_id = STIMULI_IDS.get(response_type, None)
    if stim_id is None:
        raise NotImplementedError(f"Conversion not yet implemented for response type {response_type}")

    for field in tqdm(
        new_data_dict.keys(),
        desc=f"Upsampling {response_type} {trace_type} traces to get final responses.",
    ):
<<<<<<< HEAD
        if trace_type == "spikes":
=======
        if trace_type == "detrended":
            raw_traces = new_data_dict[field][f"{response_type}_raw_traces"]
            smoothed_traces = new_data_dict[field][f"{response_type}_smoothed_traces"]
            traces = raw_traces - smoothed_traces
        elif trace_type == "spikes":
>>>>>>> 0607d1f6
            try:
                traces = new_data_dict[field][f"{response_type}_inferred_spikes"]
            except KeyError:
                # For new data format
                traces = new_data_dict[field][f"{response_type}_spikes"]
<<<<<<< HEAD
        elif trace_type == "detrended":
            raw_traces = new_data_dict[field][f"{response_type}_raw_traces"]
            smoothed_traces = new_data_dict[field][f"{response_type}_smoothed_traces"]
            traces = raw_traces - smoothed_traces
=======
>>>>>>> 0607d1f6
        else:
            traces = new_data_dict[field][f"{response_type}_{trace_type}_traces"]

        triggertimes = new_data_dict[field][f"{response_type}_trigger_times"][0]

        try:
            tracestimes = new_data_dict[field][f"{response_type}_traces_times"]
        except KeyError:
            # New djimaing exports have a different save format for trace_times
            traces_t0 = np.tile(
                np.atleast_1d(new_data_dict[field][f"{response_type}_traces_t0"].squeeze())[:, None],
                (1, traces.shape[1]),
            )
            traces_dt = np.tile(
                np.atleast_1d(new_data_dict[field][f"{response_type}_traces_dt"].squeeze())[:, None],
                (1, traces.shape[1]),
            )
            tracestimes = np.tile(np.arange(traces.shape[1]), reps=(traces.shape[0], 1)) * traces_dt + traces_t0

        upsampled_traces = (
            upsample_traces(
                triggertimes=triggertimes,
                traces=traces,
                tracestimes=tracestimes,
                stim_id=stim_id,
            )
            * scale_traces
        )

        new_data_dict[field][f"{response_type}_responses_final"] = upsampled_traces

        if "responses_final" in new_data_dict[field]:
            warnings.warn(
                f"You seem to already have computed `responses_final` for a "
                f"stim_id of {new_data_dict[field]['stim_id']}. "
                f"Overwriting with {stim_id} ({response_type})."
            )
        new_data_dict[field]["responses_final"] = upsampled_traces
        new_data_dict[field]["stim_id"] = stim_id

    d_qi = d_qi if d_qi is not None else 0.0
    chirp_qi = chirp_qi if chirp_qi is not None else 0.0
    new_data_dict = _apply_qi_mask(new_data_dict, ["d", "chirp"], [d_qi, chirp_qi], qi_logic)

    return new_data_dict


def filter_responses(
    all_responses: Dict[str, dict],
    filter_cell_types: bool = False,
    cell_types_list: Optional[List[int] | int] = None,
    chirp_qi: float = 0.35,
    d_qi: float = 0.6,
    qi_logic: Literal["and", "or"] = "or",
    filter_counts: bool = True,
    count_threshold: int = 10,
    classifier_confidence: float = 0.25,
    verbose: bool = False,
) -> Dict[str, dict]:
    """
    This function processes the input dictionary of neuron responses, applying various filters
    to exclude unwanted data based on the provided parameters. It can filter by cell types,
    quality indices, classifier confidence, and the number of responding cells, while also
    providing verbose output for tracking the filtering process.
    Note: default arguments are from the Hoefling et al., 2024 paper.

    Args:
        all_responses (Dict[str, dict]): A dictionary containing neuron response data.
        filter_cell_types (bool, optional): Whether to filter by specific cell types. Defaults to False.
        cell_types_list (Optional[List[int] | int], optional): List or single value of cell types to filter.
                                                                Defaults to None.
        chirp_qi (float, optional): Quality index threshold for chirp responses. Defaults to 0.35.
        d_qi (float, optional): Quality index threshold for d responses. Defaults to 0.6.
        qi_logic (Literal["and", "or"], optional): The logic to combine different quality indices. Defaults to "and".
        filter_counts (bool, optional): Whether to filter based on response counts. Defaults to True.
        count_threshold (int, optional): Minimum number of responding cells required. Defaults to 10.
        classifier_confidence (float, optional): Minimum confidence level for classifier responses. Defaults to 0.3.
        verbose (bool, optional): If True, prints detailed filtering information. Defaults to False.

    Returns:
        Dict[str, dict]: A filtered dictionary of neuron responses that meet the specified criteria.
    """

    def print_verbose(message):
        if verbose:
            print(message)

<<<<<<< HEAD
    def get_n_neurons(all_responses):
=======
    def get_n_neurons(all_responses) -> int:
>>>>>>> 0607d1f6
        return sum(len(field["group_assignment"]) for field in all_responses.values())

    original_neuron_count = get_n_neurons(all_responses)
    print_verbose(f"Original dataset contains {original_neuron_count} neurons over {len(all_responses)} fields")
    print_verbose(" ------------------------------------ ")

    # Filter by cell types
    if filter_cell_types and cell_types_list is not None:
        all_rgcs_responses_ct_filtered = _mask_by_cell_type(all_responses, cell_types_list)
        print_verbose(
            f"Dropped {len(all_responses) - len(all_rgcs_responses_ct_filtered)} fields that did not "
            f"contain the target cell types ({len(all_rgcs_responses_ct_filtered)} remaining)"
        )
        dropped_n_cell_types = original_neuron_count - get_n_neurons(all_rgcs_responses_ct_filtered)
        print_verbose(
            f"Overall, dropped {dropped_n_cell_types} neurons of non-target cell types "
            f"(-{(dropped_n_cell_types) / original_neuron_count :.2%})."
        )
        print_verbose(" ------------------------------------ ")
    else:
        all_rgcs_responses_ct_filtered = deepcopy(all_responses)

    count_before_checks = get_n_neurons(all_rgcs_responses_ct_filtered)

    # Apply quality checks
<<<<<<< HEAD
    d_qi = d_qi if d_qi is not None else 0.0
=======
>>>>>>> 0607d1f6
    all_rgcs_responses_ct_filtered = _apply_qi_mask(
        all_rgcs_responses_ct_filtered, ["d", "chirp"], [d_qi, chirp_qi], qi_logic
    )

    dropped_n_qi = count_before_checks - get_n_neurons(all_rgcs_responses_ct_filtered)

    print_verbose(
        f"Dropped {len(all_responses) - len(all_rgcs_responses_ct_filtered)} fields with quality indices "
        f"below threshold ({len(all_rgcs_responses_ct_filtered)} remaining)"
    )
    print_verbose(
        f"Overall, dropped {dropped_n_qi} neurons over quality checks (-{dropped_n_qi / count_before_checks:.2%})."
    )
    print_verbose(" ------------------------------------ ")

    # Filter by classifier confidence
    if classifier_confidence is not None and classifier_confidence > 0.0:
        all_rgcs_responses_confidence_filtered = _mask_by_classifier_confidence(
            all_rgcs_responses_ct_filtered, classifier_confidence
        )
        dropped_n_classifier = get_n_neurons(all_rgcs_responses_ct_filtered) - get_n_neurons(
            all_rgcs_responses_confidence_filtered
        )
        print_verbose(
            f"Dropped {len(all_rgcs_responses_ct_filtered) - len(all_rgcs_responses_confidence_filtered)} fields with "
            f"classifier confidences below {classifier_confidence}"
        )
        print_verbose(
<<<<<<< HEAD
            f"Overall, dropped {dropped_n_classifier} neurons with classifier confidences below {classifier_confidence} "
            f"(-{dropped_n_classifier / get_n_neurons(all_rgcs_responses_ct_filtered):.2%})."
=======
            f"Overall, dropped {dropped_n_classifier} neurons with classifier confidences below {classifier_confidence}"
            f" (-{dropped_n_classifier / get_n_neurons(all_rgcs_responses_ct_filtered):.2%})."
>>>>>>> 0607d1f6
        )
        print_verbose(" ------------------------------------ ")
    else:
        all_rgcs_responses_confidence_filtered = all_rgcs_responses_ct_filtered

    # Filter by low counts
    if filter_counts:
        all_rgcs_responses = {
            k: v
            for k, v in all_rgcs_responses_confidence_filtered.items()
            if len(v["group_assignment"]) > count_threshold
        }
        dropped_n_counts = get_n_neurons(all_rgcs_responses_confidence_filtered) - get_n_neurons(all_rgcs_responses)
        print_verbose(
            f"Dropped {len(all_rgcs_responses_confidence_filtered) - len(all_rgcs_responses)} fields with less than "
            f"{count_threshold} responding cells ({len(all_rgcs_responses)} remaining)"
        )
        print_verbose(
            f"Overall, dropped {dropped_n_counts} neurons in fields with less than {count_threshold} responding cells "
            f"(-{dropped_n_counts / get_n_neurons(all_rgcs_responses_confidence_filtered):.2%})."
        )
    else:
        all_rgcs_responses = all_rgcs_responses_confidence_filtered

    print_verbose(" ------------------------------------ ")
    print_verbose(
        f"Final dataset contains {get_n_neurons(all_rgcs_responses)} neurons over {len(all_rgcs_responses)} fields"
    )
    final_n_dropped = original_neuron_count - get_n_neurons(all_rgcs_responses)
    print(f"Total number of cells dropped: {final_n_dropped} " f"(-{(final_n_dropped) / original_neuron_count :.2%})")

    # Clean up RAM
    del all_rgcs_responses_ct_filtered
    del all_rgcs_responses_confidence_filtered

    return all_rgcs_responses<|MERGE_RESOLUTION|>--- conflicted
+++ resolved
@@ -243,11 +243,7 @@
         self.key = key
         self.roi_ids = roi_ids
         self.roi_coords = (
-<<<<<<< HEAD
-            torch.tensor(self.transform_roi_mask(roi_mask), dtype=torch.float32) if roi_mask is not None else None
-=======
             np.array(self.transform_roi_mask(roi_mask), dtype=np.float32) if roi_mask is not None else None
->>>>>>> 0607d1f6
         )
         self.scan_sequence_idx = scan_sequence_idx
         self.stim_id = stim_id
@@ -256,10 +252,6 @@
         self.clip_length = clip_length
         self.num_clips = num_clips
         self.random_sequences = random_sequences if random_sequences is not None else np.array([])
-<<<<<<< HEAD
-        self.val_clip_idx = val_clip_idx
-=======
->>>>>>> 0607d1f6
         self.use_base_sequence = use_base_sequence
 
     # this has to become a regular method in the future!
@@ -281,13 +273,10 @@
             self.responses_train = self.neural_responses.T
 
         else:
-<<<<<<< HEAD
-=======
             assert self.clip_length is not None, "Clip length must be provided for natural scenes"
             assert self.num_clips is not None, "Number of clips must be provided for natural scenes"
             assert self.val_clip_idx is not None, "Validation clip indices must be provided for natural scenes"
 
->>>>>>> 0607d1f6
             self.responses_test = np.zeros((5 * self.clip_length, self.num_neurons))
             self.responses_train_and_val = np.zeros((self.num_clips * self.clip_length, self.num_neurons))
 
@@ -324,10 +313,7 @@
             },
         }
 
-<<<<<<< HEAD
-=======
     @no_type_check
->>>>>>> 0607d1f6
     def compute_validation_responses(self) -> None:
         movie_ordering = (
             np.arange(self.num_clips)
@@ -358,10 +344,6 @@
         if self.use_base_sequence:
             # Reorder training responses to use the same "base" sequence, which follows the numbering of clips.
             # This way all training responses are wrt the same order of clips, which can be useful for some applications
-<<<<<<< HEAD
-
-=======
->>>>>>> 0607d1f6
             train_clip_idx = [i for i in range(self.num_clips) if i not in self.val_clip_idx]
             self.responses_train = np.zeros([len(train_clip_idx) * self.clip_length, self.num_neurons])
             for i, train_idx in enumerate(train_clip_idx):
@@ -450,16 +432,7 @@
     Raises:
         NotImplementedError: If the stimulus ID is not implemented.
     """
-<<<<<<< HEAD
-    if stim_id == 5:
-        # Movie stimulus
-        # 4.966666 is the time between triggers in the movie stimulus.
-        # It is not exactly 5s because it is not a perfect world :)
-        upsampled_triggertimes = _upsample_triggertimes(4.9666667, 5, triggertimes, target_fr)
-    elif stim_id == 1:
-=======
     if stim_id == 1:
->>>>>>> 0607d1f6
         # Chirp: each chirp has two triggers, one at the start and one 5s later, after a 2s OFF and 3s full field ON.
         # We need only the first trigger of each chirp for the upsampling.
         # 32.98999999 is the total chirp duration in seconds. Should be 33 but there is a small discrepancy
@@ -469,14 +442,11 @@
         # Moving bar: each bar has one trigger at the start of the bar stim. Bar duration is 4s.
         # It is a bit more because each trigger has a duration of 3 frames at 60Hz, so around 50 ms.
         upsampled_triggertimes = _upsample_triggertimes(4.054001, 4.1, triggertimes, target_fr)
-<<<<<<< HEAD
-=======
     elif stim_id == 5:
         # Movie stimulus
         # 4.966666 is the time between triggers in the movie stimulus.
         # It is not exactly 5s because it is not a perfect world :)
         upsampled_triggertimes = _upsample_triggertimes(4.9666667, 5, triggertimes, target_fr)
->>>>>>> 0607d1f6
     else:
         raise NotImplementedError(f"Stimulus ID {stim_id} not implemented")
 
@@ -501,22 +471,14 @@
     return upsampled_triggertimes
 
 
-<<<<<<< HEAD
-def _apply_mask_to_field(data_dict, field, mask):
-=======
 def _apply_mask_to_field(data_dict: dict[str, dict], field: str, mask: Float[np.ndarray, " n_neurons"]) -> None:
->>>>>>> 0607d1f6
     """
     Apply a mask to a specific field in a data dictionary.
 
     Args:
         data_dict (dict): A dictionary containing data fields.
         field (str): The field in the data dictionary to apply the mask to.
-<<<<<<< HEAD
-        mask (np.ndarray): The mask to apply to the field.
-=======
         mask (np.ndarray): The mask (assumed over neurons) to apply to each entry of the field.
->>>>>>> 0607d1f6
 
     Returns:
         None
@@ -535,15 +497,10 @@
                 data_dict[field][key] = data_dict[field][key][mask]
             elif len(data_dict[field][key].shape) == 2:
                 if data_dict[field][key].shape[0] == mask.shape[0]:
-<<<<<<< HEAD
-                    data_dict[field][key] = data_dict[field][key][mask, :]
-                else:
-=======
                     # If neurons are in the first dimension of the target array
                     data_dict[field][key] = data_dict[field][key][mask, :]
                 else:
                     # If neurons are in the second dimension of the target array
->>>>>>> 0607d1f6
                     data_dict[field][key] = data_dict[field][key][:, mask]
             else:
                 raise IndexError(f"Index out of bounds for field {field} and key {key}.")
@@ -555,12 +512,8 @@
 
     Args:
         data_dict (dict): The data dictionary.
-<<<<<<< HEAD
-        qi_types (list): List of quality index types.
-=======
         qi_types (list): List of quality index types. Supported types are 'd' and 'chirp', corresponding to the
                         quality indices for the direction selectivity and chirp responses, respectively.
->>>>>>> 0607d1f6
         qi_threshold (list): List of quality index thresholds.
         logic (str): The logic to combine different qi_types. Can be 'and' or 'or'. Default is 'and'.
 
@@ -571,19 +524,11 @@
 
     if logic not in ["and", "or"]:
         raise ValueError("logic must be either 'and' or 'or'")
-<<<<<<< HEAD
-    assert len(qi_types) == len(qi_thresholds), "qi_types and qi_thresholds must have the same length"
-=======
->>>>>>> 0607d1f6
 
     for field in new_data_dict.keys():
         masks = [
             new_data_dict[field][f"{qi_type}_qi"] >= qi_threshold
-<<<<<<< HEAD
-            for qi_type, qi_threshold in zip(qi_types, qi_thresholds)
-=======
             for qi_type, qi_threshold in zip(qi_types, qi_thresholds, strict=True)
->>>>>>> 0607d1f6
         ]
 
         if logic == "and":
@@ -665,27 +610,16 @@
         new_data_dict.keys(),
         desc=f"Upsampling {response_type} {trace_type} traces to get final responses.",
     ):
-<<<<<<< HEAD
-        if trace_type == "spikes":
-=======
         if trace_type == "detrended":
             raw_traces = new_data_dict[field][f"{response_type}_raw_traces"]
             smoothed_traces = new_data_dict[field][f"{response_type}_smoothed_traces"]
             traces = raw_traces - smoothed_traces
         elif trace_type == "spikes":
->>>>>>> 0607d1f6
             try:
                 traces = new_data_dict[field][f"{response_type}_inferred_spikes"]
             except KeyError:
                 # For new data format
                 traces = new_data_dict[field][f"{response_type}_spikes"]
-<<<<<<< HEAD
-        elif trace_type == "detrended":
-            raw_traces = new_data_dict[field][f"{response_type}_raw_traces"]
-            smoothed_traces = new_data_dict[field][f"{response_type}_smoothed_traces"]
-            traces = raw_traces - smoothed_traces
-=======
->>>>>>> 0607d1f6
         else:
             traces = new_data_dict[field][f"{response_type}_{trace_type}_traces"]
 
@@ -773,11 +707,7 @@
         if verbose:
             print(message)
 
-<<<<<<< HEAD
-    def get_n_neurons(all_responses):
-=======
     def get_n_neurons(all_responses) -> int:
->>>>>>> 0607d1f6
         return sum(len(field["group_assignment"]) for field in all_responses.values())
 
     original_neuron_count = get_n_neurons(all_responses)
@@ -803,10 +733,6 @@
     count_before_checks = get_n_neurons(all_rgcs_responses_ct_filtered)
 
     # Apply quality checks
-<<<<<<< HEAD
-    d_qi = d_qi if d_qi is not None else 0.0
-=======
->>>>>>> 0607d1f6
     all_rgcs_responses_ct_filtered = _apply_qi_mask(
         all_rgcs_responses_ct_filtered, ["d", "chirp"], [d_qi, chirp_qi], qi_logic
     )
@@ -835,13 +761,8 @@
             f"classifier confidences below {classifier_confidence}"
         )
         print_verbose(
-<<<<<<< HEAD
-            f"Overall, dropped {dropped_n_classifier} neurons with classifier confidences below {classifier_confidence} "
-            f"(-{dropped_n_classifier / get_n_neurons(all_rgcs_responses_ct_filtered):.2%})."
-=======
             f"Overall, dropped {dropped_n_classifier} neurons with classifier confidences below {classifier_confidence}"
             f" (-{dropped_n_classifier / get_n_neurons(all_rgcs_responses_ct_filtered):.2%})."
->>>>>>> 0607d1f6
         )
         print_verbose(" ------------------------------------ ")
     else:
