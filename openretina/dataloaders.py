--- conflicted
+++ resolved
@@ -139,12 +139,9 @@
     use_base_sequence=False,
     **kwargs,
 ):
-<<<<<<< HEAD
     """
     TODO docstring
     """
-=======
->>>>>>> e58c0c63
     if isinstance(responses, torch.Tensor) and bool(torch.isnan(responses).any()):
         print(f"Nans in responses, skipping this dataloader")
         return None
