import bisect
from collections import namedtuple
from copy import deepcopy
from typing import Callable, Dict, List, Optional, Tuple, TypedDict, Union

import numpy as np
import torch
from jaxtyping import Float
from torch.utils.data import DataLoader, Dataset, Sampler, default_collate

from .constants import SCENE_LENGTH


class MovieDataSet(Dataset):
    def __init__(self, movies, responses, roi_ids, roi_coords, group_assignment, split, chunk_size):
        # Will only be a dictionary for certain types of datasets, i.e. Hoefling 2022
        if split == "test" and isinstance(responses, dict):
            self.samples = movies, responses["avg"]
            self.test_responses_by_trial = responses["by_trial"]
            self.roi_ids = roi_ids
        else:
            self.samples = movies, responses
        self.DataPoint = namedtuple("DataPoint", ("inputs", "targets"))
        self.chunk_size = chunk_size
        # Calculate the mean response per neuron (used for bias init in the model)
        self.mean_response = torch.mean(self.samples[1], dim=0)
        self.group_assignment = group_assignment
        self.roi_coords = roi_coords

    def __getitem__(self, idx):
        if isinstance(idx, slice):
            return self.DataPoint(*[self.samples[0][:, idx, ...], self.samples[1][idx, ...]])
        else:
            return self.DataPoint(
                *[
                    self.samples[0][:, idx : idx + self.chunk_size, ...],
                    self.samples[1][idx : idx + self.chunk_size, ...],
                ]
            )

    @property
    def movies(self):
        return self.samples[0]

    @property
    def responses(self):
        return self.samples[1]

    def __len__(self):
        # Returns the number of chunks of clips and responses used for training
        return self.samples[1].shape[0] // self.chunk_size

    def __str__(self):
        return f"MovieDataSet with {self.samples[1].shape[1]} neuron responses to a movie of shape {list(self.samples[0].shape)}."

    def __repr__(self):
        return str(self)


class MovieSampler(Sampler):
    def __init__(self, start_indices, split, chunk_size, scene_length=None):
        self.indices = start_indices
        self.split = split
        self.chunk_size = chunk_size
        self.scene_length = SCENE_LENGTH if scene_length is None else scene_length

    def __iter__(self):
        if self.split == "train" and (self.scene_length != self.chunk_size):
            # Always start the clip from a random point in the scene, within the chosen chunk size
            # All while making sure it does not go over the scene length bound.
            shifted_indices = gen_shifts(
                np.arange(0, max(self.indices), self.scene_length),
                self.indices,
                self.chunk_size,
            )
            # shift = np.random.randint(0, min(self.scene_length - self.chunk_size, self.chunk_size))

            # Shuffle the indices
            indices_shuffling = np.random.permutation(len(self.indices))
        else:
            # shift = 0
            shifted_indices = self.indices
            indices_shuffling = np.arange(len(self.indices))

        # return iter(np.array([idx + shift for idx in self.indices])[indices_shuffling])
        return iter(np.array(shifted_indices)[indices_shuffling])

    def __len__(self):
        return len(self.indices)


def gen_shifts(clip_bounds, start_indices, clip_chunk_size=50):
    """
    Generate shifted indices based on clip bounds and start indices.
    Assumes that the original start indices are already within the clip bounds, and will throw an error if they are not.

    Args:
        clip_bounds (list): A list of clip bounds.
        start_indices (list): A list of start indices.
        clip_chunk_size (int, optional): The size of each clip chunk. Defaults to 50.

    Returns:
        list: A list of shifted indices.

    """

    def get_next_bound(value, bounds):
        insertion_index = bisect.bisect_right(bounds, value)
        return bounds[min(insertion_index, len(bounds) - 1)]

    shifted_indices = []
    shifts = np.random.randint(1, clip_chunk_size // 2, len(start_indices))

    for i, start_idx in enumerate(start_indices):
        if start_idx + shifts[i] + clip_chunk_size < (get_next_bound(start_idx, clip_bounds)):
            shifted_indices.append(start_idx + shifts[i])
        elif start_idx + clip_chunk_size > (get_next_bound(start_idx, clip_bounds)):
            raise ValueError(
                "Original start index is too close to the end of the clip. Change the clip chunk size in the dataloader function."
            )
        else:
            shifted_indices.append(start_idx)
    return shifted_indices


def get_movie_dataloader(
    movies: Union[np.ndarray, torch.Tensor, Dict[int, np.ndarray]],
    responses: Float[np.ndarray, "n_frames n_neurons"],  # noqa
    roi_ids: Float[np.ndarray, "n_neurons"],  # noqa
    roi_coords: Float[np.ndarray, "n_neurons 2"],  # noqa
    group_assignment: Float[np.ndarray, "n_neurons"],  # noqa
    split: str,
    start_indices: Union[List[int], Dict[int, List[int]]],
    scan_sequence_idx: Optional[int] = None,
    chunk_size: int = 50,
    batch_size: int = 32,
    scene_length: Optional[int] = None,
    drop_last=True,
    use_base_sequence=False,
    **kwargs,
<<<<<<< HEAD
):
    """
    TODO docstring
    """
=======
):  
    if isinstance(responses, torch.Tensor) and bool(torch.isnan(responses).any()):
        print(f"Nans in responses, skipping this dataloader")
        return None

>>>>>>> 1198299b
    # for right movie: flip second frame size axis!
    if split == "train" and isinstance(movies, dict) and scan_sequence_idx is not None:
        if use_base_sequence:
            scan_sequence_idx = 20  # 20 is the base sequence
        dataset = MovieDataSet(
            movies[scan_sequence_idx], responses, roi_ids, roi_coords, group_assignment, split, chunk_size
        )
        sampler = MovieSampler(start_indices[scan_sequence_idx], split, chunk_size, scene_length=scene_length)
    else:
        dataset = MovieDataSet(movies, responses, roi_ids, roi_coords, group_assignment, split, chunk_size)
        sampler = MovieSampler(start_indices, split, chunk_size, scene_length=scene_length)

    return DataLoader(
        dataset,
        sampler=sampler,
        batch_size=batch_size,
        drop_last=True if (split == "train" and drop_last) else False,
        **kwargs,
    )


def get_dims_for_loader_dict(dataloaders):
    """
    Borrowed from nnfabrik/utility/nn_helpers.py.

    Given a dictionary of DataLoaders, returns a dictionary with same keys as the
    input and shape information (as returned by `get_io_dims`) on each keyed DataLoader.

    Args:
        dataloaders (dict of DataLoader): Dictionary of dataloaders.

    Returns:
        dict: A dict containing the result of calling `get_io_dims` for each entry of the input dict
    """
    return {k: get_io_dims(v) for k, v in dataloaders.items()}


def get_io_dims(data_loader):
    """
    Borrowed from nnfabrik/utility/nn_helpers.py.

    Returns the shape of the dataset for each item within an entry returned by the `data_loader`
    The DataLoader object must return either a namedtuple, dictionary or a plain tuple.
    If `data_loader` entry is a namedtuple or a dictionary, a dictionary with the same keys as the
    namedtuple/dict item is returned, where values are the shape of the entry. Otherwise, a tuple of
    shape information is returned.

    Note that the first dimension is always the batch dim with size depending on the data_loader configuration.

    Args:
        data_loader (torch.DataLoader): is expected to be a pytorch Dataloader object returning
            either a namedtuple, dictionary, or a plain tuple.
    Returns:
        dict or tuple: If data_loader element is either namedtuple or dictionary, a ditionary
            of shape information, keyed for each entry of dataset is returned. Otherwise, a tuple
            of shape information is returned. The first dimension is always the batch dim
            with size depending on the data_loader configuration.
    """
    items = next(iter(data_loader))
    if hasattr(items, "_asdict"):  # if it's a named tuple
        items = items._asdict()

    if hasattr(items, "items"):  # if dict like
        return {k: v.shape for k, v in items.items()}
    else:
        return (v.shape for v in items)


def filter_nan_collate(batch):
    """
    Filters out batches containing NaN values and then calls the default_collate function.
    Can happen for inferred spikes exported with CASCADE.
    To be used as a collate_fn in a DataLoader.

    Args:
        batch (list): A list of tuples representing the batch.

    Returns:
        tuple of torch.Tensor: The collated batch after filtering out NaN values.

    """
    batch = list(filter(lambda x: not np.isnan(x[1]).any(), batch))
    return default_collate(batch)


def filter_different_size(batch):
    """
    Filters out batches that do not have the same shape as most of the other batches.
    """
    # Get the shapes of all the elements in the batch
    shapes = [element[1].shape for element in batch]

    # Find the most common shape in the batch
    most_common_shape = max(set(shapes), key=shapes.count)

    # Filter out elements that do not have the most common shape
    filtered_batch = [element for element in batch if element[1].shape == most_common_shape]

    # If the filtered batch is empty, return None
    if len(filtered_batch) == 0:
        return None

    # Collate the filtered batch using the default collate function
    collated_batch = default_collate(filtered_batch)

    return collated_batch


def filter_empty_videos(batch):
    """
    Filters out batches containing empty videos.
    To be used as a collate_fn in a DataLoader.

    Args:
        batch (list): A list of tuples representing the batch.

    Returns:
        tuple of torch.Tensor: The collated batch after filtering out empty videos.

    """
    # Filter out empty videos
    batch = list(filter(lambda x: x[0].shape[1] > 0, batch))
    return default_collate(batch)<|MERGE_RESOLUTION|>--- conflicted
+++ resolved
@@ -138,18 +138,14 @@
     drop_last=True,
     use_base_sequence=False,
     **kwargs,
-<<<<<<< HEAD
 ):
     """
     TODO docstring
     """
-=======
-):  
     if isinstance(responses, torch.Tensor) and bool(torch.isnan(responses).any()):
         print(f"Nans in responses, skipping this dataloader")
         return None
 
->>>>>>> 1198299b
     # for right movie: flip second frame size axis!
     if split == "train" and isinstance(movies, dict) and scan_sequence_idx is not None:
         if use_base_sequence:
