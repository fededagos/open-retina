--- conflicted
+++ resolved
@@ -53,11 +53,7 @@
         readout_norms = grad_norm(self.readout, norm_type=2)
         self.log_dict(readout_norms, on_step=False, on_epoch=True)
 
-<<<<<<< HEAD
     def forward(self, x: Float[torch.Tensor, "batch channels t h w"], data_key: str | None = None) -> torch.Tensor:
-=======
-    def forward(self, x: torch.Tensor, data_key: str | None = None) -> torch.Tensor:
->>>>>>> 4765763d
         output_core = self.core(x)
         output_readout = self.readout(output_core, data_key=data_key)
         return output_readout
