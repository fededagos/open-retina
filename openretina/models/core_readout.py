import inspect
import logging
import os
import warnings
from typing import Any, Iterable, Optional

import hydra.utils
import torch
import torch.nn as nn
from jaxtyping import Float, Int
from lightning import LightningModule
from lightning.pytorch.utilities import grad_norm
from omegaconf import DictConfig
import math

from openretina.utils.transformer_utils import SparseAttentionViz


from openretina.data_io.base_dataloader import DataPoint
from openretina.modules.core.base_core import Core, SimpleCoreWrapper
from openretina.modules.losses import CorrelationLoss3d, PoissonLoss3d
<<<<<<< HEAD
from openretina.modules.readout.multi_readout import (
    MultiGaussianReadoutWrapper,MultiSampledGaussianReadoutWrapper 
)
from openretina.modules.core.transformer_core import ViViTCoreWrapper

=======
from openretina.modules.readout.multi_readout import MultiGaussianMaskReadout, MultiReadoutBase
>>>>>>> 9b2d7999
from openretina.utils.file_utils import get_cache_directory, get_local_file_path

LOGGER = logging.getLogger(__name__)

_GIN_MODEL_CHECKPOINTS_BASE_PATH = "https://gin.g-node.org/teulerlab/open-retina/raw/checkpoints/model_checkpoints"
_HUGGINGFACE_CHECKPOINTS_BASE_PATH = (
    "https://huggingface.co/datasets/open-retina/open-retina/tree/main/model_checkpoints"
)
_MODEL_NAME_TO_REMOTE_LOCATION = {
    "hoefling_2024_base_low_res": f"{_HUGGINGFACE_CHECKPOINTS_BASE_PATH}/24-01-2025/hoefling_2024_base_low_res.ckpt",
    "hoefling_2024_base_high_res": f"{_HUGGINGFACE_CHECKPOINTS_BASE_PATH}/24-01-2025/hoefling_2024_base_high_res.ckpt",
    "karamanlis_2024_base": f"{_HUGGINGFACE_CHECKPOINTS_BASE_PATH}/24-01-2025/karamanlis_2024_base.ckpt",
    "maheswaranathan_2023_base": f"{_HUGGINGFACE_CHECKPOINTS_BASE_PATH}/24-01-2025/maheswaranathan_2023_base.ckpt",
}


class BaseCoreReadout(LightningModule):
    """
    Base module for models combining a shared core and a multi-session readout.
    All models following the Core Readout pattern should inherit from this class.

    This LightningModule encapsulates a model made of a shared core and a flexible multi-session readout,
    suitable for training across-session architectures. It defines training, validation, and testing steps,
    provides hooks for optimizer and scheduler configuration, and methods for handling data info and visualization.
    """

    def __init__(
        self,
        core: Core,
        readout: MultiReadoutBase,
        learning_rate: float,
        loss: nn.Module | None = None,
        validation_loss: nn.Module | None = None,
        data_info: dict[str, Any] | None = None,
    ):
        """
        Initializes a BaseCoreReadout module.

        Args:
            core (Core): The shared feature extraction core network.
            readout (MultiReadoutBase): The multi-session readout module mapping core features to neuron outputs
                per session.
            learning_rate (float): Learning rate for network training.
            loss (nn.Module, optional): Loss function for training. Defaults to PoissonLoss3d if None.
            validation_loss (nn.Module, optional): Loss used to compute correlation performance metric.
                Defaults to CorrelationLoss3d (avg=True) if None.
            data_info (dict[str, Any], optional): Dictionary containing data-specific metadata, such as input_shape,
                session neuron counts, etc. If None, defaults to empty dict.
        """
        super().__init__()

        self.core = core
        self.readout = readout
        self.learning_rate = learning_rate
        self.loss = loss if loss is not None else PoissonLoss3d()
        self.validation_loss = validation_loss if validation_loss is not None else CorrelationLoss3d(avg=True)
        if data_info is None:
            data_info = {}
        self.data_info = data_info

        # Finally, save hyperparameters without logging them to the logger objects for now
        self.save_hyperparameters(ignore=["n_neurons_dict"], logger=False)

    def on_fit_start(self):
        for lg in self.trainer.loggers:
            lg.log_hyperparams({k: v for k, v in self.hparams.items() if k != "data_info"})

    def on_train_epoch_end(self):
        # Compute the 2-norm for each layer at the end of the epoch
        core_norms = grad_norm(self.core, norm_type=2)
        self.log_dict(core_norms, on_step=False, on_epoch=True)
        readout_norms = grad_norm(self.readout, norm_type=2)
        self.log_dict(readout_norms, on_step=False, on_epoch=True)

    def forward(self, x: Float[torch.Tensor, "batch channels t h w"], data_key: str | None = None) -> torch.Tensor:
        output_core = self.core(x)
        output_readout = self.readout(output_core, data_key=data_key)
        return output_readout

    def training_step(self, batch: tuple[str, DataPoint], batch_idx: int) -> torch.Tensor:
        session_id, data_point = batch
        model_output = self.forward(data_point.inputs, session_id)
        loss = self.loss.forward(model_output, data_point.targets)
        regularization_loss_core = self.core.regularizer()
        regularization_loss_readout = self.readout.regularizer(session_id)  # type: ignore
        total_loss = loss + regularization_loss_core + regularization_loss_readout
        correlation = -self.validation_loss.forward(model_output, data_point.targets)

        self.log("regularization_loss_core", regularization_loss_core, on_step=False, on_epoch=True)
        self.log("regularization_loss_readout", regularization_loss_readout, on_step=False, on_epoch=True)
        self.log("train_total_loss", total_loss, on_step=False, on_epoch=True)
        self.log("train_loss", loss, on_step=False, on_epoch=True)
        self.log("train_correlation", correlation, on_step=False, on_epoch=True, prog_bar=True)

        return total_loss

    def validation_step(self, batch: tuple[str, DataPoint], batch_idx: int) -> torch.Tensor:
        session_id, data_point = batch
        model_output = self.forward(data_point.inputs, session_id)
        loss = self.loss.forward(model_output, data_point.targets) / sum(model_output.shape)
        regularization_loss_core = self.core.regularizer()
        regularization_loss_readout = self.readout.regularizer(session_id)  # type: ignore
        total_loss = loss + regularization_loss_core + regularization_loss_readout
        correlation = -self.validation_loss.forward(model_output, data_point.targets)

        self.log("val_loss", loss, logger=True, prog_bar=True)
        self.log("val_regularization_loss_core", regularization_loss_core, logger=True)
        self.log("val_regularization_loss_readout", regularization_loss_readout, logger=True)
        self.log("val_total_loss", total_loss, logger=True)
        self.log("val_correlation", correlation, logger=True, prog_bar=True)

        return loss

    def test_step(self, batch: tuple[str, DataPoint], batch_idx: int, dataloader_idx: int = 0) -> torch.Tensor:
        session_id, data_point = batch
        model_output = self.forward(data_point.inputs, session_id)
        loss = self.loss.forward(model_output, data_point.targets) / sum(model_output.shape)
        avg_correlation = -self.validation_loss.forward(model_output, data_point.targets)
        per_neuron_correlation = self.validation_loss._per_neuron_correlations

        # Add metric and performances to data_info for downstream tasks
        if "pretrained_performance_metric" not in self.data_info:
            self.data_info["pretrained_performance_metric"] = "test " + type(self.validation_loss).__name__

        if "pretrained_performance" not in self.data_info:
            self.data_info["pretrained_performance"] = {}

        # Also add cut frames if not present
        if "model_cut_frames" not in self.data_info:
            self.data_info["model_cut_frames"] = data_point.targets.size(1) - model_output.size(1)

        self.data_info["pretrained_performance"][session_id] = per_neuron_correlation

        self.log_dict(
            {
                "test_loss": loss,
                "test_correlation": avg_correlation,
            }
        )

        return loss

    def on_test_end(self):
        # Update internal lightning hyperparameters to save the updated data_info after testing.
        self.hparams["data_info"] = self.data_info

        # Save using checkpointer callback (should always exist with our default configs)
        if self.trainer and self.trainer.checkpoint_callback:
            best_model_path = self.trainer.checkpoint_callback.best_model_path
            if best_model_path:
                final_path = best_model_path.replace(".ckpt", "_final.ckpt")
                self.trainer.save_checkpoint(final_path)

    def configure_optimizers(self):
        optimizer = torch.optim.AdamW(self.parameters(), lr=self.learning_rate)
        lr_decay_factor = 0.3
        patience = 5
        tolerance = 0.0005
        min_lr = self.learning_rate * (lr_decay_factor**3)
        scheduler = torch.optim.lr_scheduler.ReduceLROnPlateau(
            optimizer,
            mode="max",
            factor=lr_decay_factor,
            patience=patience,
            threshold=tolerance,
            threshold_mode="abs",
            min_lr=min_lr,
        )
        return {
            "optimizer": optimizer,
            "lr_scheduler": {
                "scheduler": scheduler,
                "monitor": "val_correlation",
                "frequency": 1,
            },
        }

    def save_weight_visualizations(self, folder_path: str, file_format: str = "jpg", state_suffix: str = "") -> None:
        """
        Save weight visualizations for core and readout modules.

        Args:
            folder_path: Base directory to save visualizations
            file_format: Image format for saved files
            state_suffix: Optional suffix for state identification
        """

        # Helper function to call save_weight_visualizations with dynamic parameter support
        def _call_save_viz(module: Any, subfolder: str) -> None:
            full_path = os.path.join(folder_path, subfolder)

            # Check if the method supports state_suffix parameter
            if "state_suffix" in inspect.signature(module.save_weight_visualizations).parameters:
                kwargs = {"state_suffix": state_suffix}
            else:
                kwargs = {}

            module.save_weight_visualizations(full_path, file_format, **kwargs)

        _call_save_viz(self.core, "weights_core")
        _call_save_viz(self.readout, "weights_readout")

    def compute_readout_input_shape(
        self, core_in_shape: tuple[int, int, int, int], core: Core
    ) -> tuple[int, int, int, int]:
        # Use the same device as the core's parameters to avoid potential errors at init.
        device = next(core.parameters()).device

        with torch.no_grad():
            stimulus = torch.zeros((1,) + tuple(core_in_shape), device=device)
            core_test_output = core.forward(stimulus)

        return core_test_output.shape[1:]  # type: ignore

    def stimulus_shape(self, time_steps: int, num_batches: int = 1) -> tuple[int, int, int, int, int]:
        channels, width, height = self.data_info["input_shape"]  # type: ignore
        return num_batches, channels, time_steps, width, height

    def update_model_data_info(self, data_info: dict[str, Any]) -> None:
        """To update relevant model attributes when loading a (trained) model and training it with new data only."""
        # update model.data_info and n_neurons_dict with the new data info
        for key in data_info.keys():
            if key == "input_shape":
                assert all(self.data_info[key][dim] == data_info[key][dim] for dim in range(len(data_info[key]))), (
                    f"Input shapes don't match: model has {self.data_info[key]}, new data has {data_info[key]}"
                )
            else:
                self.data_info[key].update(data_info[key])

        # update saved hyperparameters (so that the model can be loaded from checkpoint correctly)
        if hasattr(self, "hparams"):
            self.hparams["n_neurons_dict"] = self.data_info["n_neurons_dict"]
            self.hparams["data_info"] = self.data_info

    @property
    def pretrained_cfg(self) -> dict[str, Any]:
        """Alias for data_info, following `timm` (Pytorch Image Models) conventions."""
        return self.data_info


class UnifiedCoreReadout(BaseCoreReadout):
    """
    A flexible core-readout model for multi-session neural data, designed for Hydra config workflows.

    This class is the recommended entry point for defining core-readout models via config files using Hydra.
    It allows unified instantiation of arbitrary core and readout modules, specified via DictConfig,
    enabling rapid experimentation and extensibility. Supports all multi-session settings, custom core/readout
    combinations, and integration with configuration-driven pipelines (including hyperparameter optimization).

    """

    def __init__(
        self,
        in_shape: Int[tuple, "channels time height width"],
        hidden_channels: tuple[int, ...] | Iterable[int],
        n_neurons_dict: dict[str, int],
        core: DictConfig,
        readout: DictConfig,
        learning_rate: float = 0.001,
        data_info: dict[str, Any] | None = None,
    ):
        """
        Initializes a UnifiedCoreReadout for multi-session configurable neural modeling via Hydra configs.

        Args:
            in_shape (tuple[int, int, int, int]):
                Input shape as (channels, time, height, width) for the core module.
            hidden_channels (Iterable[int]):
                List of hidden channels for the core; used in core config initialization.
            n_neurons_dict (dict[str, int]):
                Mapping from session/dataset identifier to neuron count for each session.
            core (DictConfig):
                Hydra config for instantiating the core module (should specify class and params).
            readout (DictConfig):
                Hydra config for the readout module (specifies type and custom session-aware params).
            learning_rate (float, optional):
                Learning rate for model training. Defaults to 0.001.
            data_info (dict[str, Any], optional):
                Additional metadata dictionary, e.g., with input shape and neuron mapping.
        """
        # Make sure in_shape and hidden_channels are a tuple
        # (with hydra configs they can be a `omegaconf.listconfig.ListConfig`).
        # This lead to an error when logging hyperparameters with the csv logger during training.
        hidden_channels = tuple(hidden_channels)
        in_shape = tuple(in_shape)

        core.channels = (in_shape[0], *hidden_channels)
        core_module = hydra.utils.instantiate(
            core,
            n_neurons_dict=n_neurons_dict,
        )

        # determine input_shape of readout if it is not already present
        if "in_shape" not in readout:
<<<<<<< HEAD
            in_shape_readout = self.compute_readout_input_shape(in_shape,core_module)
            readout["in_shape"] = (in_shape_readout[0],) + in_shape_readout[1:]
=======
            in_shape_readout = self.compute_readout_input_shape(in_shape, core_module)
            readout["in_shape"] = (in_shape_readout[0],) + tuple(in_shape_readout[1:])

        # Extract mean_activity_dict from data_info if available
        mean_activity_dict = None if data_info is None else data_info.get("mean_activity_dict")

>>>>>>> 9b2d7999
        readout_module = hydra.utils.instantiate(
            readout,
            n_neurons_dict=n_neurons_dict,
            mean_activity_dict=mean_activity_dict,
        )

        super().__init__(core=core_module, readout=readout_module, learning_rate=learning_rate, data_info=data_info)


class ExampleCoreReadout(BaseCoreReadout):
    """
    Example implementation of a custom Core-Readout model, using a convolutional core and a Gaussian readout.

    This class serves as a guide for constructing custom Core-Readout models without using the unified Hydra
    configuration system and the `UnifiedCoreReadout` class. Use this model as a reference if you wish to instantiate
    or design core/readout units directly in code rather than through configuration files. For most workflows,
    especially those using Hydra, `UnifiedCoreReadout` is preferred for maximum flexibility.

    N.B., this class is provided as a reference example.
    """

    def __init__(
        self,
        in_shape: Int[tuple, "channels time height width"],
        hidden_channels: Iterable[int],
        temporal_kernel_sizes: Iterable[int],
        spatial_kernel_sizes: Iterable[int],
        n_neurons_dict: dict[str, int],
        core_gamma_input: float = 0.0,
        core_gamma_hidden: float = 0.0,
        core_gamma_in_sparse: float = 0.0,
        core_gamma_temporal: float = 40.0,
        core_input_padding: bool | str | int | tuple[int, int, int] = False,
        core_hidden_padding: bool | str | int | tuple[int, int, int] = True,
        readout_scale: bool = True,
        readout_bias: bool = True,
        readout_gaussian_masks: bool = True,
        readout_gaussian_mean_scale: float = 6.0,
        readout_gaussian_var_scale: float = 4.0,
        readout_positive: bool = True,
        readout_gamma: float = 0.4,
        readout_gamma_masks: float = 0.0,
        readout_reg_avg: bool = False,
        learning_rate: float = 0.01,
        cut_first_n_frames_in_core: int = 30,
        dropout_rate: float = 0.0,
        maxpool_every_n_layers: Optional[int] = None,
        downsample_input_kernel_size: Optional[tuple[int, int, int]] = None,
        convolution_type: str = "custom_separable",
        color_squashing_weights: tuple[float, ...] | None = None,
        data_info: dict[str, Any] | None = None,
    ):
        warnings.warn(
            "You are using ExampleCoreReadout, which is intended as a reference/example class for custom "
            "core-readout model implementations. For most configuration-driven workflows, especially if you "
            "use Hydra, consider using UnifiedCoreReadout instead, or writing your own class that inherits "
            "from BaseCoreReadout.",
            UserWarning,
            stacklevel=2,
        )
        core = SimpleCoreWrapper(
            channels=(in_shape[0], *hidden_channels),
            temporal_kernel_sizes=tuple(temporal_kernel_sizes),
            spatial_kernel_sizes=tuple(spatial_kernel_sizes),
            gamma_input=core_gamma_input,
            gamma_temporal=core_gamma_temporal,
            gamma_in_sparse=core_gamma_in_sparse,
            gamma_hidden=core_gamma_hidden,
            cut_first_n_frames=cut_first_n_frames_in_core,
            dropout_rate=dropout_rate,
            maxpool_every_n_layers=maxpool_every_n_layers,
            downsample_input_kernel_size=downsample_input_kernel_size,
            input_padding=core_input_padding,
            color_squashing_weights=color_squashing_weights,
            hidden_padding=core_hidden_padding,
            convolution_type=convolution_type,
        )

        # Run one forward pass to determine output shape of core
        in_shape_readout = self.compute_readout_input_shape(in_shape, core)
        LOGGER.info(f"{in_shape_readout=}")

        readout = MultiGaussianMaskReadout(
            in_shape_readout,
            n_neurons_dict,
            readout_scale,
            readout_bias,
            readout_gaussian_mean_scale,
            readout_gaussian_var_scale,
            readout_positive,
            readout_gamma,
            readout_gamma_masks,
            readout_reg_avg,
        )

        super().__init__(core=core, readout=readout, learning_rate=learning_rate, data_info=data_info)


def load_core_readout_from_remote(
    model_name: str,
    device: str,
    cache_directory_path: str | os.PathLike | None = None,
) -> BaseCoreReadout:
    if cache_directory_path is None:
        cache_directory_path = get_cache_directory()
    if model_name not in _MODEL_NAME_TO_REMOTE_LOCATION:
        raise ValueError(
            f"Model name {model_name} not supported for download yet."
            f"The following names are supported: {sorted(_MODEL_NAME_TO_REMOTE_LOCATION.keys())}"
        )
    remote_path = _MODEL_NAME_TO_REMOTE_LOCATION[model_name]
    local_path = get_local_file_path(remote_path, cache_directory_path)

    try:
        return UnifiedCoreReadout.load_from_checkpoint(local_path, map_location=device)
    except:  # noqa: E722
        # Support for legacy ExampleCoreReadout model
        return ExampleCoreReadout.load_from_checkpoint(local_path, map_location=device)


def load_core_readout_model(
    model_path_or_name: str,
    device: str,
    cache_directory_path: str | os.PathLike | None = None,
) -> BaseCoreReadout:
    if cache_directory_path is None:
        cache_directory_path = get_cache_directory()
    if model_path_or_name in _MODEL_NAME_TO_REMOTE_LOCATION:
        return load_core_readout_from_remote(model_path_or_name, device)

    local_path = get_local_file_path(model_path_or_name, cache_directory_path)
    try:
        return UnifiedCoreReadout.load_from_checkpoint(local_path, map_location=device)
    except:  # noqa: E722
<<<<<<< HEAD
        # Support for legacy CoreReadout model
        return CoreReadout.load_from_checkpoint(local_path, map_location=device)

class ViViTCoreReadout(BaseCoreReadout):
    """Core + Readout model using ViViTCoreWrapper and MultiSampledGaussianReadoutWrapper."""

    def __init__(
        self,
        input_shape: tuple[int, int, int, int, int],  # (batch, channels, time, height, width)
        channels: tuple[int,int],
        n_neurons_dict: dict[str, int],
        Demb: int = 128,
        patch_size: int = 8,
        temporal_patch_size: int = 6,
        reg_tokens: int=3,
        num_spatial_blocks: int = 3,
        num_temporal_blocks: int = 3,
        pos_encoding: int = 5,
        num_heads: int = 4,
        mlp_ratio: float = 4.0,
        dropout: float = 0.1,
        pad_frame: bool = True,
        temporal_stride: int = 1,
        spatial_stride: int = 6,
        ptoken: float = 0.1,
        readout_bias: bool = True,
        readout_init_mu_range: float = 0.05,
        readout_init_sigma_range: float = 0.01,
        readout_gamma: float = 0.4,
        readout_reg_avg: bool = False,
        learning_rate: float = 0.001,
        norm: str = "layernorm",
        drop_path : float=0.1,
        use_rope: bool= True,
        ff_activation: str = "gelu",
        use_causal_attention: bool =True,
        patch_mode: bool = True,
        data_info: dict[str, Any] | None = None,
    ):
        _, C, T, H, W = input_shape

        # Calculate padding
        t_pad = math.ceil(T / temporal_stride) * temporal_stride + temporal_patch_size - temporal_stride - T
        h_pad = math.ceil(H / spatial_stride) * spatial_stride + patch_size - spatial_stride - H
        w_pad = math.ceil(W / spatial_stride) * spatial_stride + patch_size - spatial_stride - W

        # Calculate output dimensions for readout
        T_out = math.ceil((T + t_pad) / temporal_patch_size)
        H_out = math.ceil((H + h_pad) / patch_size)
        W_out = math.ceil((W + w_pad) / patch_size)
        in_shape_readout = (Demb, T_out, H_out, W_out)
        
        # Define readout
        readout = MultiSampledGaussianReadoutWrapper(
            in_shape=in_shape_readout,
            n_neurons_dict=n_neurons_dict,
            bias=readout_bias,
            init_mu_range=readout_init_mu_range,
            init_sigma_range=readout_init_sigma_range,
            gamma=readout_gamma,
            reg_avg=readout_reg_avg,
        )
        
        # Define core directly with all arguments
        core = ViViTCoreWrapper(
            in_shape=input_shape,
            patch_size=patch_size,
            temporal_patch_size=temporal_patch_size,
            spatial_stride=spatial_stride,
            temporal_stride=temporal_stride,
            Demb=Demb,
            ptoken=ptoken,
            pad_frame=pad_frame,
            norm=norm,
            patch_mode=patch_mode,
            pos_encoding=pos_encoding,
            num_heads=num_heads,
            num_spatial_blocks=num_spatial_blocks,
            num_temporal_blocks=num_temporal_blocks,
            reg_tokens=reg_tokens,
            dropout=dropout,
            mlp_ratio=mlp_ratio,
            channels=C,
            drop_path =drop_path,
            use_rope = use_rope,
            ff_activation=ff_activation,
            spatial_depth=num_spatial_blocks,
            temporal_depth=num_temporal_blocks,
            use_causal_attention=use_causal_attention,
            head_dim=Demb // num_heads,
            ff_dim=int(Demb * mlp_ratio),
            
            mha_dropout=dropout,
            ff_dropout=dropout,
           
        )

        # Initialize parent
        super().__init__(
            core=core,
            readout=readout,
            learning_rate=learning_rate,
            data_info=data_info,
        )
        self.attn_viz = SparseAttentionViz(outdir="/home/bethge/bkr618/openretina_cache/attn_sparse")

        self.save_hyperparameters()
=======
        # Support for legacy ExampleCoreReadout model
        return ExampleCoreReadout.load_from_checkpoint(local_path, map_location=device)
>>>>>>> 9b2d7999
<|MERGE_RESOLUTION|>--- conflicted
+++ resolved
@@ -19,15 +19,11 @@
 from openretina.data_io.base_dataloader import DataPoint
 from openretina.modules.core.base_core import Core, SimpleCoreWrapper
 from openretina.modules.losses import CorrelationLoss3d, PoissonLoss3d
-<<<<<<< HEAD
 from openretina.modules.readout.multi_readout import (
     MultiGaussianReadoutWrapper,MultiSampledGaussianReadoutWrapper 
 )
 from openretina.modules.core.transformer_core import ViViTCoreWrapper
 
-=======
-from openretina.modules.readout.multi_readout import MultiGaussianMaskReadout, MultiReadoutBase
->>>>>>> 9b2d7999
 from openretina.utils.file_utils import get_cache_directory, get_local_file_path
 
 LOGGER = logging.getLogger(__name__)
@@ -322,17 +318,12 @@
 
         # determine input_shape of readout if it is not already present
         if "in_shape" not in readout:
-<<<<<<< HEAD
-            in_shape_readout = self.compute_readout_input_shape(in_shape,core_module)
-            readout["in_shape"] = (in_shape_readout[0],) + in_shape_readout[1:]
-=======
             in_shape_readout = self.compute_readout_input_shape(in_shape, core_module)
             readout["in_shape"] = (in_shape_readout[0],) + tuple(in_shape_readout[1:])
 
         # Extract mean_activity_dict from data_info if available
         mean_activity_dict = None if data_info is None else data_info.get("mean_activity_dict")
 
->>>>>>> 9b2d7999
         readout_module = hydra.utils.instantiate(
             readout,
             n_neurons_dict=n_neurons_dict,
@@ -467,9 +458,8 @@
     try:
         return UnifiedCoreReadout.load_from_checkpoint(local_path, map_location=device)
     except:  # noqa: E722
-<<<<<<< HEAD
         # Support for legacy CoreReadout model
-        return CoreReadout.load_from_checkpoint(local_path, map_location=device)
+        return ExampleCoreReadout.load_from_checkpoint(local_path, map_location=device)
 
 class ViViTCoreReadout(BaseCoreReadout):
     """Core + Readout model using ViViTCoreWrapper and MultiSampledGaussianReadoutWrapper."""
@@ -575,7 +565,3 @@
         self.attn_viz = SparseAttentionViz(outdir="/home/bethge/bkr618/openretina_cache/attn_sparse")
 
         self.save_hyperparameters()
-=======
-        # Support for legacy ExampleCoreReadout model
-        return ExampleCoreReadout.load_from_checkpoint(local_path, map_location=device)
->>>>>>> 9b2d7999
